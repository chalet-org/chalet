{
	"$schema": "http://json-schema.org/draft-07/schema",
	"type": "object",
	"additionalProperties": false,
	"definitions": {
		"theme-color": {
			"type": "string",
			"description": "An ANSI color to apply.",
			"enum": [
				"black",
				"blackBold",
				"blackDim",
				"blackInverted",
				"blue",
				"blueBold",
				"blueDim",
				"blueInverted",
				"brightBlack",
				"brightBlackBold",
				"brightBlackDim",
				"brightBlackInverted",
				"brightBlue",
				"brightBlueBold",
				"brightBlueDim",
				"brightBlueInverted",
				"brightCyan",
				"brightCyanBold",
				"brightCyanDim",
				"brightCyanInverted",
				"brightGreen",
				"brightGreenBold",
				"brightGreenDim",
				"brightGreenInverted",
				"brightMagenta",
				"brightMagentaBold",
				"brightMagentaDim",
				"brightMagentaInverted",
				"brightRed",
				"brightRedBold",
				"brightRedDim",
				"brightRedInverted",
				"brightWhite",
				"brightWhiteBold",
				"brightWhiteDim",
				"brightWhiteInverted",
				"brightYellow",
				"brightYellowBold",
				"brightYellowDim",
				"brightYellowInverted",
				"cyan",
				"cyanBold",
				"cyanDim",
				"cyanInverted",
				"green",
				"greenBold",
				"greenDim",
				"greenInverted",
				"magenta",
				"magentaBold",
				"magentaDim",
				"magentaInverted",
				"red",
				"redBold",
				"redDim",
				"redInverted",
				"reset",
				"white",
				"whiteBold",
				"whiteDim",
				"whiteInverted",
				"yellow",
				"yellowBold",
				"yellowDim",
				"yellowInverted"
			]
		},
		"toolchain": {
			"type": "object",
			"description": "A list of compilers and tools needing for the build itself.",
			"additionalProperties": false,
			"properties": {
				"archiver": {
					"type": "string",
					"description": "The executable path to the toolchain's static library archive utility - typically ar with GCC, libtool on MacOS, or lib.exe with Visual Studio.",
					"default": "/usr/bin/ar"
				},
				"buildPathStyle": {
					"type": "string",
					"description": "The build path style, with the configuration appended by an underscore. Examples:\nconfiguration: build/Debug\narchitecture: build/x86_64_Debug\ntarget-triple: build/x64-linux-gnu_Debug\ntoolchain-name: build/my-cool-toolchain_name_Debug",
					"enum": [
						"target-triple",
						"toolchain-name",
						"configuration",
						"architecture"
					],
					"default": "target-triple"
				},
				"cmake": {
					"type": "string",
					"description": "The executable path to CMake.",
					"default": "/usr/local/bin/cmake"
				},
				"compilerC": {
					"type": "string",
					"description": "The executable path to the toolchain's C compiler.",
					"default": "/usr/bin/cc"
				},
				"compilerCpp": {
					"type": "string",
					"description": "The executable path to the toolchain's C++ compiler.",
					"default": "/usr/bin/c++"
				},
				"compilerWindowsResource": {
					"type": "string",
					"description": "The executable path to the resource compiler. (Windows)"
				},
				"disassembler": {
					"type": "string",
					"description": "The executable path to the toolchain's disassembler (if applicable) - for instance, objdump with GCC, dumpbin with MSVC, and otool with Apple LLVM."
				},
				"linker": {
					"type": "string",
					"description": "The executable path to the toolchain's linker - typically ld with GCC, lld with LLVM, or link.exe with Visual Studio.",
					"default": "/usr/bin/ld"
				},
				"make": {
					"type": "string",
					"description": "The executable path to GNU make, or NMAKE/Qt Jom with Visual Studio.",
					"default": "/usr/bin/make"
				},
				"ninja": {
					"type": "string",
					"description": "The executable path to Ninja."
				},
				"profiler": {
					"type": "string",
					"description": "The executable path to the toochain's command-line profiler (if applicable) - for instance, gprof with GCC.",
					"default": "/usr/bin/gprof"
				},
				"strategy": {
					"type": "string",
					"description": "The strategy to use during the build.",
					"enum": [
						"makefile",
						"ninja",
						"native-experimental",
						"msbuild"
					],
					"default": "makefile"
				},
				"version": {
					"type": "string",
					"description": "A version string to identify the toolchain. If MSVC, this must be the full version string of the Visual Studio Installation. (vswhere's installationVersion string)"
				}
			}
		}
	},
	"properties": {
		"options": {
			"type": "object",
			"description": "A list of settings related to the build.",
			"properties": {
				"architecture": {
					"type": "string",
					"description": "The architecture id to use for building, if not the previous one."
				},
				"benchmark": {
					"type": "boolean",
					"description": "true to show all build times (total build time, build targets, other steps) (default), false to hide them.",
					"default": true
				},
				"configuration": {
					"type": "string",
					"description": "The build configuration to use for building, if not the previous one."
				},
				"distributionDir": {
					"type": "string",
					"description": "The root directory of all distribution bundles."
				},
				"dumpAssembly": {
					"type": "boolean",
					"description": "true to use create an asm dump of each file in the build, false otherwise (default).",
					"default": false
				},
				"envFile": {
					"type": "string",
					"description": "A file to load environment variables from.",
					"default": ".env"
				},
				"externalDir": {
					"type": "string",
					"description": "The directory to install external dependencies into prior to the rest of the build's run.",
					"default": "chalet_external"
				},
				"generateCompileCommands": {
					"type": "boolean",
					"description": "true to generate a compile_commands.json file for Clang tooling use, false otherwise (default).",
					"default": false
				},
				"inputFile": {
					"type": "string",
					"description": "An input build file to use.",
					"default": "chalet.json"
				},
				"keepGoing": {
					"type": "boolean",
					"description": "true to continue as much of the build as possible if there's a build error, false to halt on error (default).",
					"default": false
				},
				"launchProfiler": {
					"type": "boolean",
					"description": "If running profile targets, true to launch the preferred profiler afterwards (default), false to just generate the output files.",
					"default": true
				},
				"maxJobs": {
					"type": "integer",
					"description": "The number of jobs to run during compilation (default: the number of cpu cores).",
					"minimum": 1
				},
				"outputDir": {
					"type": "string",
					"description": "The output directory of the build.",
					"default": "build"
				},
				"rootDir": {
					"type": "string",
					"description": "The root directory to run the build from."
				},
				"runTarget": {
					"type": "string",
					"description": "An executable or script target to run, if requested."
				},
				"runArguments": {
					"type": "object",
					"description": "An object of key/values where the key is the run target name, and the value is the run arguments that were used last."
				},
				"showCommands": {
					"type": "boolean",
					"description": "true to show the commands run during the build, false to just show the source file (default).",
					"default": false
				},
				"signingIdentity": {
					"type": "string",
					"description": "The signing identity to use when bundling the macos application distribution."
				},
				"toolchain": {
					"type": "string",
					"description": "The toolchain id to use for building, if not the previous one."
				}
			}
		},
		"tools": {
			"type": "object",
			"description": "A list of additional tools for the platform.",
			"properties": {
				"bash": {
					"type": "string",
					"description": "The executable path to GNU Bourne-Again SHell.",
					"default": "/usr/bin/bash"
				},
				"command_prompt": {
					"type": "string",
					"description": "The executable path to Command Prompt. (Windows)",
					"default": "C:/Windows/System32/cmd.exe"
				},
				"codesign": {
					"type": "string",
					"description": "The executable path to Apple's codesign command-line utility. (MacOS)",
					"default": "/usr/bin/codesign"
				},
				"git": {
					"type": "string",
					"description": "The executable path to Git.",
					"default": "/usr/bin/git"
				},
				"hdiutil": {
					"type": "string",
					"description": "The executable path to Apple's hdiutil command-line utility. (MacOS)",
					"default": "/usr/bin/hdiutil"
				},
				"install_name_tool": {
					"type": "string",
					"description": "The executable path to Apple's install_name_tool command-line utility. (MacOS)",
					"default": "/usr/bin/install_name_tool"
				},
				"instruments": {
					"type": "string",
					"description": "The executable path to Apple's instruments command-line utility. (MacOS)",
					"default": "/usr/bin/instruments"
				},
				"ldd": {
					"type": "string",
					"description": "The executable path to ldd.",
					"default": "/usr/bin/ldd"
				},
				"osascript": {
					"type": "string",
					"description": "The executable path to Apple's osascript command-line utility. (MacOS)",
					"default": "/usr/bin/osascript"
				},
				"otool": {
					"type": "string",
					"description": "The executable path to Apple's otool command-line utility. (MacOS)",
					"default": "/usr/bin/otool"
				},
				"plutil": {
					"type": "string",
					"description": "The executable path to Apple's plutil command-line utility. (MacOS)",
					"default": "/usr/bin/plutil"
				},
				"powershell": {
					"type": "string",
					"description": "The executable path to Powershell. (Windows)",
					"default": "C:/Windows/System32/WindowsPowerShell/v1.0/powershell.exe"
				},
				"sample": {
					"type": "string",
					"description": "The executable path to Apple's sample command-line utility. (MacOS)",
					"default": "/usr/bin/sample"
				},
				"sips": {
					"type": "string",
					"description": "The executable path to Apple's sips command-line utility. (MacOS)",
					"default": "/usr/bin/sips"
				},
				"tar": {
					"type": "string",
					"description": "The executable path to tar.",
					"default": "/usr/bin/tar"
				},
				"tiffutil": {
					"type": "string",
					"description": "The executable path to Apple's tiffutil command-line utility. (MacOS)",
					"default": "/usr/bin/tiffutil"
				},
				"xcodebuild": {
					"type": "string",
					"description": "The executable path to Apple's xcodebuild command-line utility. (MacOS)",
					"default": "/usr/bin/xcodebuild"
				},
				"xcrun": {
					"type": "string",
					"description": "The executable path to Apple's xcrun command-line utility. (MacOS)",
					"default": "/usr/bin/xcrun"
				},
				"zip": {
					"type": "string",
					"description": "The executable path to zip.",
					"default": "/usr/bin/zip"
				}
			}
		},
		"toolchains": {
			"type": "object",
			"description": "A list of toolchains.",
			"patternProperties": {
				"^[\\w\\-+.]{3,}$": {
					"oneOf": [
						{
							"$ref": "#/definitions/toolchain"
						},
<<<<<<< HEAD
						"buildPathStyle": {
							"type": "string",
							"description": "The build path style, with the configuration appended by an underscore. Examples:\nconfiguration: build/Debug\narchitecture: build/x86_64_Debug\ntarget-triple: build/x64-linux-gnu_Debug\ntoolchain-name: build/my-cool-toolchain_name_Debug",
							"enum": [
								"target-triple",
								"toolchain-name",
								"configuration",
								"architecture"
							],
							"default": "target-triple"
						},
						"cmake": {
							"type": "string",
							"description": "The executable path to CMake.",
							"default": "/usr/local/bin/cmake"
						},
						"compilerC": {
							"type": "string",
							"description": "The executable path to the toolchain's C compiler.",
							"default": "/usr/bin/cc"
						},
						"compilerCpp": {
							"type": "string",
							"description": "The executable path to the toolchain's C++ compiler.",
							"default": "/usr/bin/c++"
						},
						"compilerWindowsResource": {
							"type": "string",
							"description": "The executable path to the resource compiler. (Windows)"
						},
						"disassembler": {
							"type": "string",
							"description": "The executable path to the toolchain's disassembler (if applicable) - for instance, objdump with GCC, dumpbin with MSVC, and otool with Apple LLVM."
						},
						"linker": {
							"type": "string",
							"description": "The executable path to the toolchain's linker - typically ld with GCC, lld with LLVM, or link.exe with Visual Studio.",
							"default": "/usr/bin/ld"
						},
						"make": {
							"type": "string",
							"description": "The executable path to GNU make, or NMAKE/Qt Jom with Visual Studio.",
							"default": "/usr/bin/make"
						},
						"ninja": {
							"type": "string",
							"description": "The executable path to Ninja."
						},
						"profiler": {
							"type": "string",
							"description": "The executable path to the toochain's command-line profiler (if applicable) - for instance, gprof with GCC.",
							"default": "/usr/bin/gprof"
						},
						"strategy": {
							"type": "string",
							"description": "The strategy to use during the build.",
							"enum": [
								"makefile",
								"ninja",
								"native-experimental",
								"msbuild",
								"xcodebuild"
							],
							"default": "makefile"
						},
						"version": {
							"type": "string",
							"description": "A version string to identify the toolchain. If MSVC, this must be the full version string of the Visual Studio Installation. (vswhere's installationVersion string)"
=======
						{
							"type": "object",
							"patternProperties": {
								"^[\\w\\-+.]{3,}$": {
									"$ref": "#/definitions/toolchain",
									"description": "A list of compilers and tools needing for this toolchain architecture."
								}
							},
							"additionalProperties": false
>>>>>>> 38fffd4d
						}
					]
				}
			}
		},
		"appleSdks": {
			"type": "object",
			"description": "A list of Apple platform SDK paths. (MacOS)"
		},
		"theme": {
			"description": "The color theme preset or colors to give to Chalet",
			"oneOf": [
				{
					"type": "string",
					"minLength": 1,
					"enum": [
						"default",
						"none",
						"palapa",
						"highrise",
						"teahouse",
						"skilodge",
						"temple",
						"bungalow",
						"cottage",
						"monastery",
						"longhouse",
						"greenhouse",
						"observatory",
						"yurt"
					],
					"default": "default"
				},
				{
					"type": "object",
					"additionalProperties": false,
					"properties": {
						"info": {
							"$ref": "#/definitions/theme-color"
						},
						"error": {
							"$ref": "#/definitions/theme-color"
						},
						"warning": {
							"$ref": "#/definitions/theme-color"
						},
						"success": {
							"$ref": "#/definitions/theme-color"
						},
						"note": {
							"$ref": "#/definitions/theme-color"
						},
						"flair": {
							"$ref": "#/definitions/theme-color"
						},
						"header": {
							"$ref": "#/definitions/theme-color"
						},
						"build": {
							"$ref": "#/definitions/theme-color"
						},
						"assembly": {
							"$ref": "#/definitions/theme-color"
						}
					}
				}
			]
		},
		"lastUpdateCheck": {
			"type": "number",
			"description": "The time of the last Chalet update check."
		}
	}
}<|MERGE_RESOLUTION|>--- conflicted
+++ resolved
@@ -144,7 +144,8 @@
 						"makefile",
 						"ninja",
 						"native-experimental",
-						"msbuild"
+						"msbuild",
+						"xcodebuild"
 					],
 					"default": "makefile"
 				},
@@ -359,76 +360,6 @@
 						{
 							"$ref": "#/definitions/toolchain"
 						},
-<<<<<<< HEAD
-						"buildPathStyle": {
-							"type": "string",
-							"description": "The build path style, with the configuration appended by an underscore. Examples:\nconfiguration: build/Debug\narchitecture: build/x86_64_Debug\ntarget-triple: build/x64-linux-gnu_Debug\ntoolchain-name: build/my-cool-toolchain_name_Debug",
-							"enum": [
-								"target-triple",
-								"toolchain-name",
-								"configuration",
-								"architecture"
-							],
-							"default": "target-triple"
-						},
-						"cmake": {
-							"type": "string",
-							"description": "The executable path to CMake.",
-							"default": "/usr/local/bin/cmake"
-						},
-						"compilerC": {
-							"type": "string",
-							"description": "The executable path to the toolchain's C compiler.",
-							"default": "/usr/bin/cc"
-						},
-						"compilerCpp": {
-							"type": "string",
-							"description": "The executable path to the toolchain's C++ compiler.",
-							"default": "/usr/bin/c++"
-						},
-						"compilerWindowsResource": {
-							"type": "string",
-							"description": "The executable path to the resource compiler. (Windows)"
-						},
-						"disassembler": {
-							"type": "string",
-							"description": "The executable path to the toolchain's disassembler (if applicable) - for instance, objdump with GCC, dumpbin with MSVC, and otool with Apple LLVM."
-						},
-						"linker": {
-							"type": "string",
-							"description": "The executable path to the toolchain's linker - typically ld with GCC, lld with LLVM, or link.exe with Visual Studio.",
-							"default": "/usr/bin/ld"
-						},
-						"make": {
-							"type": "string",
-							"description": "The executable path to GNU make, or NMAKE/Qt Jom with Visual Studio.",
-							"default": "/usr/bin/make"
-						},
-						"ninja": {
-							"type": "string",
-							"description": "The executable path to Ninja."
-						},
-						"profiler": {
-							"type": "string",
-							"description": "The executable path to the toochain's command-line profiler (if applicable) - for instance, gprof with GCC.",
-							"default": "/usr/bin/gprof"
-						},
-						"strategy": {
-							"type": "string",
-							"description": "The strategy to use during the build.",
-							"enum": [
-								"makefile",
-								"ninja",
-								"native-experimental",
-								"msbuild",
-								"xcodebuild"
-							],
-							"default": "makefile"
-						},
-						"version": {
-							"type": "string",
-							"description": "A version string to identify the toolchain. If MSVC, this must be the full version string of the Visual Studio Installation. (vswhere's installationVersion string)"
-=======
 						{
 							"type": "object",
 							"patternProperties": {
@@ -438,7 +369,6 @@
 								}
 							},
 							"additionalProperties": false
->>>>>>> 38fffd4d
 						}
 					]
 				}
