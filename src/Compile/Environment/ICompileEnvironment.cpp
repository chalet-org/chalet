/*
	Distributed under the OSI-approved BSD 3-Clause License.
	See accompanying file LICENSE.txt for details.
*/

#include "Compile/Environment/ICompileEnvironment.hpp"

#include "Cache/WorkspaceCache.hpp"
#include "Core/CommandLineInputs.hpp"
#include "State/AncillaryTools.hpp"
#include "State/BuildInfo.hpp"
#include "State/BuildState.hpp"
#include "State/CompilerTools.hpp"
#include "Terminal/Commands.hpp"
#include "Terminal/Environment.hpp"
#include "Utility/DefinesExperimental.hpp"
#include "Utility/String.hpp"

#include "Compile/Environment/CompileEnvironmentAppleLLVM.hpp"
#include "Compile/Environment/CompileEnvironmentGNU.hpp"
#include "Compile/Environment/CompileEnvironmentIntel.hpp"
#include "Compile/Environment/CompileEnvironmentLLVM.hpp"
#include "Compile/Environment/CompileEnvironmentVisualStudio.hpp"

namespace chalet
{
const std::string& ICompileEnvironment::identifier() const noexcept
{
	return m_identifier;
}
/*****************************************************************************/
ToolchainType ICompileEnvironment::type() const noexcept
{
	return m_type;
}

/*****************************************************************************/
bool ICompileEnvironment::isWindowsClang() const noexcept
{
#if defined(CHALET_WIN32)
	return m_type == ToolchainType::LLVM
		|| m_type == ToolchainType::IntelLLVM;
#else
	return false;
#endif
}

/*****************************************************************************/
bool ICompileEnvironment::isClang() const noexcept
{
	return m_type == ToolchainType::LLVM
		|| m_type == ToolchainType::AppleLLVM
		|| m_type == ToolchainType::IntelLLVM
		|| m_type == ToolchainType::MingwLLVM
		|| m_type == ToolchainType::EmScripten;
}

/*****************************************************************************/
bool ICompileEnvironment::isAppleClang() const noexcept
{
	return m_type == ToolchainType::AppleLLVM;
}

/*****************************************************************************/
bool ICompileEnvironment::isGcc() const noexcept
{
	return m_type == ToolchainType::GNU
		|| m_type == ToolchainType::MingwGNU
		|| m_type == ToolchainType::IntelClassic;
}

/*****************************************************************************/
bool ICompileEnvironment::isIntelClassic() const noexcept
{
	return m_type == ToolchainType::IntelClassic;
}

/*****************************************************************************/
bool ICompileEnvironment::isMingw() const noexcept
{
	return m_type == ToolchainType::MingwGNU
		|| m_type == ToolchainType::MingwLLVM;
}

/*****************************************************************************/
bool ICompileEnvironment::isMingwGcc() const noexcept
{
	return m_type == ToolchainType::MingwGNU;
}

/*****************************************************************************/
bool ICompileEnvironment::isMsvc() const noexcept
{
	return m_type == ToolchainType::VisualStudio;
}

/*****************************************************************************/
bool ICompileEnvironment::isClangOrMsvc() const noexcept
{
	return isClang() || isMsvc();
}

/*****************************************************************************/
const std::string& ICompileEnvironment::detectedVersion() const
{
	return m_detectedVersion;
}

/*****************************************************************************/
bool ICompileEnvironment::isCompilerFlagSupported(const std::string& inFlag) const
{
	return m_supportedFlags.find(inFlag) != m_supportedFlags.end();
}

/*****************************************************************************/
// Protected/Private Town
//
ICompileEnvironment::ICompileEnvironment(const ToolchainType inType, const CommandLineInputs& inInputs, BuildState& inState) :
	m_inputs(inInputs),
	m_state(inState),
	m_type(inType)
{
	UNUSED(m_inputs, m_state);
}

/*****************************************************************************/
[[nodiscard]] Unique<ICompileEnvironment> ICompileEnvironment::make(ToolchainType type, const CommandLineInputs& inInputs, BuildState& inState)
{
	if (type == ToolchainType::Unknown)
	{
		auto& compiler = inState.toolchain.compilerCxxAny().path;
		type = ICompileEnvironment::detectToolchainTypeFromPath(compiler);
		if (type == ToolchainType::Unknown)
		{
			Diagnostic::error("Toolchain was not recognized from compiler path: '{}'", compiler);
			return nullptr;
		}
	}

	switch (type)
	{
		case ToolchainType::VisualStudio:
			return std::make_unique<CompileEnvironmentVisualStudio>(type, inInputs, inState);
		case ToolchainType::AppleLLVM:
			return std::make_unique<CompileEnvironmentAppleLLVM>(type, inInputs, inState);
		case ToolchainType::LLVM:
		case ToolchainType::MingwLLVM:
			return std::make_unique<CompileEnvironmentLLVM>(type, inInputs, inState);
		case ToolchainType::IntelClassic:
		case ToolchainType::IntelLLVM:
#if CHALET_EXPERIMENTAL_ENABLE_INTEL_ICC || CHALET_EXPERIMENTAL_ENABLE_INTEL_ICX
			return std::make_unique<CompileEnvironmentIntel>(type, inInputs, inState);
#endif
		case ToolchainType::GNU:
		case ToolchainType::MingwGNU:
			return std::make_unique<CompileEnvironmentGNU>(type, inInputs, inState);
		case ToolchainType::Unknown:
		default:
			break;
	}

	Diagnostic::error("Unimplemented ToolchainType requested: ", static_cast<int>(type));
	return nullptr;
}

/*****************************************************************************/
bool ICompileEnvironment::create(const std::string& inVersion)
{
	if (m_initialized)
	{
		Diagnostic::error("Compiler environment was already initialized.");
		return false;
	}

	m_initialized = true;

	m_identifier = getIdentifier();

	if (!validateArchitectureFromInput())
		return false;

	if (!createFromVersion(inVersion))
		return false;

	return true;
}

/*****************************************************************************/
bool ICompileEnvironment::getCompilerInfoFromExecutable(CompilerInfo& outInfo)
{
	if (outInfo.path.empty())
	{
		Diagnostic::error("Compiler executable was unexpectedly blank: '{}'", outInfo.path);
		return false;
	}

	if (!getCompilerPaths(outInfo))
	{
		Diagnostic::error("Unexpected compiler toolchain structure found from executable: '{}'", outInfo.path);
		return false;
	}

	if (!getCompilerVersionAndDescription(outInfo))
	{
		Diagnostic::error("Error getting the version and description for: '{}'", outInfo.path);
		return false;
	}

	if (!makeSupportedCompilerFlags(outInfo.path))
	{
		Diagnostic::error("Error collecting supported compiler flags.");
		return false;
	}

	return true;
}

/*****************************************************************************/
bool ICompileEnvironment::makeSupportedCompilerFlags(const std::string& inExecutable)
{
	std::string flagsFile = m_state.cache.getHashPath(fmt::format("flags_{}.env", inExecutable), CacheType::Local);

	if (!Commands::pathExists(flagsFile))
	{
		if (populateSupportedFlags(inExecutable))
		{
			std::string outContents;
			for (auto& [flag, _] : m_supportedFlags)
			{
				outContents += flag + "\n";
			}

			std::ofstream(flagsFile) << outContents;

			m_state.cache.file().addExtraHash(String::getPathFilename(flagsFile));
		}
	}
	else
	{
		std::ifstream input(flagsFile);
		for (std::string line; std::getline(input, line);)
		{
			m_supportedFlags[std::move(line)] = true;
		}

		m_state.cache.file().addExtraHash(String::getPathFilename(flagsFile));
	}

	return true;
}

bool ICompileEnvironment::populateSupportedFlags(const std::string& inExecutable)
{
	UNUSED(inExecutable);
	return true;
}

bool ICompileEnvironment::getCompilerPaths(CompilerInfo& outInfo) const
{
	std::string path = String::getPathFolder(outInfo.path);
	const std::string lowercasePath = String::toLowerCase(path);

	std::vector<CompilerPathStructure> compilerStructures = getValidCompilerPaths();

	for (const auto& [binDir, libDir, includeDir] : compilerStructures)
	{
		if (!String::endsWith(binDir, lowercasePath))
			continue;

		path = path.substr(0, path.size() - binDir.size());

#if defined(CHALET_MACOS)
		const auto& xcodePath = Commands::getXcodePath();
		String::replaceAll(path, xcodePath, "");
		String::replaceAll(path, "/Toolchains/XcodeDefault.xctoolchain", "");
#endif
		outInfo.binDir = path + binDir;
		outInfo.libDir = path + libDir;
		outInfo.includeDir = path + includeDir;

		return true;
	}

	return false;
}

/*****************************************************************************/
bool ICompileEnvironment::createFromVersion(const std::string& inVersion)
{
	UNUSED(inVersion);
	return true;
}

/*****************************************************************************/
bool ICompileEnvironment::validateArchitectureFromInput()
{
	return true;
}

/*****************************************************************************/
bool ICompileEnvironment::makeArchitectureAdjustments()
{
	return true;
}

/*****************************************************************************/
bool ICompileEnvironment::compilerVersionIsToolchainVersion() const
{
	return true;
}

/*****************************************************************************/
std::string ICompileEnvironment::getVarsPath(const std::string& inId) const
{
	auto archString = m_inputs.getArchWithOptionsAsString(m_state.info.targetArchitectureTriple());
	archString += fmt::format("_{}", m_inputs.toolchainPreferenceName());
	return m_state.cache.getHashPath(fmt::format("{}_{}.env", inId, archString), CacheType::Local);
}

/*****************************************************************************/
bool ICompileEnvironment::saveOriginalEnvironment(const std::string& inOutputFile) const
{
#if defined(CHALET_WIN32)
	auto cmdExe = Environment::getComSpec();
	StringList cmd{
		std::move(cmdExe),
		"/c",
		"SET"
	};
#else
	chalet_assert(m_state.tools.bashAvailable(), "");

	StringList cmd;
	cmd.push_back(m_state.tools.bash());
	cmd.emplace_back("-c");
	cmd.emplace_back("printenv");
#endif
	bool result = Commands::subprocessOutputToFile(cmd, inOutputFile);
	return result;
}

/*****************************************************************************/
void ICompileEnvironment::createEnvironmentDelta(const std::string& inOriginalFile, const std::string& inCompilerFile, const std::string& inDeltaFile, const std::function<void(std::string&)>& onReadLine) const
{
	if (inOriginalFile.empty() || inCompilerFile.empty() || inDeltaFile.empty())
		return;

	{
		std::ifstream compilerVarsInput(inCompilerFile);
		std::string compilerVars((std::istreambuf_iterator<char>(compilerVarsInput)), std::istreambuf_iterator<char>());

		std::ifstream originalVars(inOriginalFile);
		for (std::string line; std::getline(originalVars, line);)
		{
			String::replaceAll(compilerVars, line, "");
		}

		std::ofstream(inDeltaFile) << compilerVars;

		compilerVarsInput.close();
		originalVars.close();
	}

	Commands::remove(inOriginalFile);
	Commands::remove(inCompilerFile);

	{
		std::string outContents;
		std::ifstream input(inDeltaFile);
		for (std::string line; std::getline(input, line);)
		{
			if (!line.empty())
			{
				onReadLine(line);
				outContents += line + "\n";
			}
		}
		input.close();

		std::ofstream(inDeltaFile) << outContents;
	}
}

/*****************************************************************************/
void ICompileEnvironment::cacheEnvironmentDelta(const std::string& inDeltaFile)
{
	m_variables.clear();

	std::ifstream input(inDeltaFile);
	for (std::string line; std::getline(input, line);)
	{
		auto splitVar = String::split(line, '=');
		if (splitVar.size() == 2 && splitVar.front().size() > 0 && splitVar.back().size() > 0)
		{
			m_variables[std::move(splitVar.front())] = splitVar.back();
		}
	}
	input.close();
}

/*****************************************************************************/
ToolchainType ICompileEnvironment::detectToolchainTypeFromPath(const std::string& inExecutable)
{
	if (inExecutable.empty())
		return ToolchainType::Unknown;

	auto executable = String::toLowerCase(inExecutable);

#if defined(CHALET_WIN32)
	if (String::endsWith("/cl.exe", executable))
		return ToolchainType::VisualStudio;
#endif

#if CHALET_EXPERIMENTAL_ENABLE_INTEL_ICC
	#if defined(CHALET_WIN32)
	if (String::endsWith("/icl.exe", inExecutable))
	#else
	if (String::endsWith({ "/icpc", "/icc" }, inExecutable))
	#endif
		return ToolchainType::IntelClassic;
#endif

#if CHALET_EXPERIMENTAL_ENABLE_INTEL_ICX
<<<<<<< HEAD
	if (
	#if defined(CHALET_WIN32)
		String::endsWith("/icx.exe", executable)
	#else
		String::endsWith("/icx", executable)
	#endif
		|| String::contains({ "onepi", "intel" }, executable))
=======
	if (String::endsWith("/icx", inExecutable) || String::contains({ "oneAPI", "Intel", "oneapi", "intel" }, inExecutable))
>>>>>>> 524f760d
		return ToolchainType::IntelLLVM;
#endif

	if (String::contains("clang", executable))
	{
#if defined(CHALET_MACOS)
		if (String::contains({ "contents/developer", "code" }, executable))
			return ToolchainType::AppleLLVM;
#endif

		// TODO: ToolchainType::MingwLLVM

		return ToolchainType::LLVM;
	}

	if (String::contains({ "gcc", "g++" }, executable))
	{
#if defined(CHALET_MACOS)
		if (String::contains({ "contents/developer", "xcode" }, executable))
			return ToolchainType::AppleLLVM;
#endif
		if (String::contains("mingw", executable))
			return ToolchainType::MingwGNU;

		return ToolchainType::GNU;
	}

<<<<<<< HEAD
#if CHALET_EXPERIMENTAL_ENABLE_INTEL_ICC
	#if defined(CHALET_WIN32)
	if (String::endsWith("/icl.exe", executable))
	#else
	if (String::endsWith({ "/icpc", "/icc" }, executable))
	#endif
		return ToolchainType::IntelClassic;
#endif

=======
>>>>>>> 524f760d
	return ToolchainType::Unknown;
}

}<|MERGE_RESOLUTION|>--- conflicted
+++ resolved
@@ -421,7 +421,6 @@
 #endif
 
 #if CHALET_EXPERIMENTAL_ENABLE_INTEL_ICX
-<<<<<<< HEAD
 	if (
 	#if defined(CHALET_WIN32)
 		String::endsWith("/icx.exe", executable)
@@ -429,9 +428,6 @@
 		String::endsWith("/icx", executable)
 	#endif
 		|| String::contains({ "onepi", "intel" }, executable))
-=======
-	if (String::endsWith("/icx", inExecutable) || String::contains({ "oneAPI", "Intel", "oneapi", "intel" }, inExecutable))
->>>>>>> 524f760d
 		return ToolchainType::IntelLLVM;
 #endif
 
@@ -459,18 +455,6 @@
 		return ToolchainType::GNU;
 	}
 
-<<<<<<< HEAD
-#if CHALET_EXPERIMENTAL_ENABLE_INTEL_ICC
-	#if defined(CHALET_WIN32)
-	if (String::endsWith("/icl.exe", executable))
-	#else
-	if (String::endsWith({ "/icpc", "/icc" }, executable))
-	#endif
-		return ToolchainType::IntelClassic;
-#endif
-
-=======
->>>>>>> 524f760d
 	return ToolchainType::Unknown;
 }
 
