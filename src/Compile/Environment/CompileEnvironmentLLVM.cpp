--- conflicted
+++ resolved
@@ -33,7 +33,6 @@
 /*****************************************************************************/
 std::string CompileEnvironmentLLVM::getFullCxxCompilerString(const std::string& inPath, const std::string& inVersion) const
 {
-<<<<<<< HEAD
 	if (m_state.toolchain.treatAs() != CustomToolchainTreatAs::None)
 	{
 		auto name = String::getPathBaseName(inPath);
@@ -44,12 +43,11 @@
 		}
 
 		return fmt::format("{} version {} (Based on LLVM Clang)", name, inVersion);
-=======
-	if (m_type == ToolchainType::MingwLLVM)
+	}
+	else if (m_type == ToolchainType::MingwLLVM)
 	{
 		auto flavor = getCompilerFlavor(inPath);
 		return fmt::format("LLVM Clang version {}{}", inVersion, flavor);
->>>>>>> f39059bf
 	}
 	else
 	{
