--- conflicted
+++ resolved
@@ -31,10 +31,6 @@
 struct PoolState
 {
 	size_t refCount = 0;
-<<<<<<< HEAD
-
-=======
->>>>>>> 0c5151c0
 	uint index = 0;
 	// uint threads = 0;
 
