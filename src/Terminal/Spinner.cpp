--- conflicted
+++ resolved
@@ -31,14 +31,6 @@
 	{
 		state.spinner->stop();
 
-<<<<<<< HEAD
-	std::lock_guard<std::mutex> lock(state.mutex);
-
-	UNUSED(inSignal);
-	std::string output{ "\b\b  \b\b" };
-	output += Output::getAnsiStyle(Output::theme().reset);
-	std::cout.write(output.data(), output.size());
-=======
 		UNUSED(inSignal);
 		std::string output{ "\b\b  \b\b" };
 		output += Output::getAnsiStyle(Output::theme().reset);
@@ -46,7 +38,6 @@
 
 		// std::exit(1);
 	}
->>>>>>> 0c5151c0
 }
 }
 
@@ -63,11 +54,6 @@
 /*****************************************************************************/
 void Spinner::start()
 {
-<<<<<<< HEAD
-	SignalHandler::add(SIGINT, signalHandler);
-	SignalHandler::add(SIGTERM, signalHandler);
-	SignalHandler::add(SIGABRT, signalHandler);
-=======
 	if (!state.initialized)
 	{
 		SignalHandler::add(SIGINT, signalHandler);
@@ -76,7 +62,6 @@
 
 		state.initialized = true;
 	}
->>>>>>> 0c5151c0
 
 	destroy();
 
