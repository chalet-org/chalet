/*
	Distributed under the OSI-approved BSD 3-Clause License.
	See accompanying file LICENSE.txt for details.
*/

#include "Core/CommandLineInputs.hpp"

#include "Core/Arch.hpp"
#include "Core/Platform.hpp"
#include "Terminal/Commands.hpp"
#include "Terminal/Environment.hpp"
#include "Terminal/Output.hpp"
#include "Terminal/Path.hpp"
#include "Utility/List.hpp"
#include "Utility/String.hpp"

namespace chalet
{
namespace
{
Dictionary<InitTemplateType> getInitTemplates()
{
	return {
		{ "cmake", InitTemplateType::CMake },
	};
}

OrderedDictionary<ExportKind> getExportKinds()
{
	return {
		{ "vscode", ExportKind::VisualStudioCodeJSON },
<<<<<<< HEAD
		{ "vs-json", ExportKind::VisualStudioJSON },
		{ "vs-solution", ExportKind::VisualStudioSolution },
		{ "xcode", ExportKind::Xcode },
=======
		{ "vsjson", ExportKind::VisualStudioJSON },
		{ "vssolution", ExportKind::VisualStudioSolution },
>>>>>>> 38fffd4d
		{ "codeblocks", ExportKind::CodeBlocks },
	};
}

Dictionary<QueryOption> getQueryOptions()
{
	return {
		{ "all-toolchains", QueryOption::AllToolchains },
		{ "architecture", QueryOption::Architecture },
		{ "architectures", QueryOption::Architectures },
		{ "options", QueryOption::Options },
		{ "commands", QueryOption::Commands },
		{ "configuration", QueryOption::Configuration },
		{ "configurations", QueryOption::Configurations },
		{ "list-names", QueryOption::QueryNames },
		{ "export-kinds", QueryOption::ExportKinds },
		{ "run-target", QueryOption::RunTarget },
		{ "all-run-targets", QueryOption::AllRunTargets },
		{ "theme-names", QueryOption::ThemeNames },
		{ "toolchain", QueryOption::Toolchain },
		{ "toolchain-presets", QueryOption::ToolchainPresets },
		{ "user-toolchains", QueryOption::UserToolchains },
		{ "build-strategy", QueryOption::BuildStrategy },
		{ "build-strategies", QueryOption::BuildStrategies },
		{ "build-path-style", QueryOption::BuildPathStyle },
		{ "build-path-styles", QueryOption::BuildPathStyles },
		{ "state-chalet-json", QueryOption::ChaletJsonState },
		{ "state-settings-json", QueryOption::SettingsJsonState },
		{ "schema-chalet-json", QueryOption::ChaletSchema },
		{ "schema-settings-json", QueryOption::SettingsSchema },
		{ "version", QueryOption::Version },
	};
}

#if defined(CHALET_WIN32)
OrderedDictionary<VisualStudioVersion> getVisualStudioPresets()
{
	return {
		// { "vs-2010", VisualStudioVersion::VisualStudio2010 }, // untested
		// { "vs-2012", VisualStudioVersion::VisualStudio2012 }, // untested
		// { "vs-2013", VisualStudioVersion::VisualStudio2013 }, // untested
		// { "vs-2015", VisualStudioVersion::VisualStudio2015 }, // untested
		{ "vs-2017", VisualStudioVersion::VisualStudio2017 },
		{ "vs-2019", VisualStudioVersion::VisualStudio2019 },
		{ "vs-2022", VisualStudioVersion::VisualStudio2022 },
		{ "vs-preview", VisualStudioVersion::Preview },
		{ "vs-stable", VisualStudioVersion::Stable },
	};
}
OrderedDictionary<VisualStudioVersion> getVisualStudioLLVMPresets()
{
	return {
		{ "llvm-vs-2019", VisualStudioVersion::VisualStudio2019 },
		{ "llvm-vs-2022", VisualStudioVersion::VisualStudio2022 },
	};
}
	#if CHALET_EXPERIMENTAL_ENABLE_INTEL_ICC
OrderedDictionary<VisualStudioVersion> getIntelClassicVSPresets()
{
	return {
		{ "intel-classic-vs-2017", VisualStudioVersion::VisualStudio2017 },
		// { "intel-classic-vs-2019", VisualStudioVersion::VisualStudio2019 },
		// { "intel-classic-vs-2022", VisualStudioVersion::VisualStudio2022 },
	};
}
	#endif
	#if CHALET_EXPERIMENTAL_ENABLE_INTEL_ICX
OrderedDictionary<VisualStudioVersion> getIntelClangVSPresets()
{
	return {
		// { "intel-llvm-vs-2017", VisualStudioVersion::VisualStudio2017 },
		{ "intel-llvm-vs-2019", VisualStudioVersion::VisualStudio2019 },
		{ "intel-llvm-vs-2022", VisualStudioVersion::VisualStudio2022 },
	};
}
	#endif
#endif
}

/*****************************************************************************/
CommandLineInputs::CommandLineInputs() :
	kDefaultInputFile("chalet.json"),
	kDefaultSettingsFile(".chaletrc"),
	kDefaultEnvFile(".env"),
	kDefaultOutputDirectory("build"),
	kDefaultExternalDirectory("chalet_external"),
	kDefaultDistributionDirectory("dist"),
	kGlobalSettingsFile(".chalet/config.json"),
	kArchPresetAuto("auto"),
	kToolchainPresetGCC("gcc"),
	kToolchainPresetLLVM("llvm"),
#if CHALET_EXPERIMENTAL_ENABLE_INTEL_ICC && !defined(CHALET_WIN32)
	kToolchainPresetICC("intel-classic"),
#endif
#if CHALET_EXPERIMENTAL_ENABLE_INTEL_ICX
	#if !defined(CHALET_WIN32)
	kToolchainPresetICX("intel-llvm"),
	#endif
#endif
#if defined(CHALET_WIN32)
	kToolchainPresetVisualStudioStable("vs-stable"),
#elif defined(CHALET_MACOS)
	kToolchainPresetAppleLLVM("apple-llvm"),
#endif
	kBuildStrategyNinja("ninja"),
	m_settingsFile(kDefaultSettingsFile),
	m_hostArchitecture(Arch::getHostCpuArchitecture())
{
	// LOG("Processor count: ", m_processorCount);
}

/*****************************************************************************/
void CommandLineInputs::detectToolchainPreference() const
{
	if (m_toolchainPreferenceName.empty())
	{
		const auto& defaultPreset = defaultToolchainPreset();
		m_toolchainPreference = getToolchainPreferenceFromString(defaultPreset);
	}
}

/*****************************************************************************/
const std::string& CommandLineInputs::defaultArchPreset() const noexcept
{
	return kArchPresetAuto;
}

/*****************************************************************************/
const std::string& CommandLineInputs::defaultToolchainPreset() const noexcept
{
#if defined(CHALET_WIN32)
	return kToolchainPresetVisualStudioStable;
#elif defined(CHALET_MACOS)
	return kToolchainPresetAppleLLVM;
#else
	return kToolchainPresetGCC;
#endif
}

/*****************************************************************************/
const std::string& CommandLineInputs::defaultBuildStrategy() const noexcept
{
	return kBuildStrategyNinja;
}

/*****************************************************************************/
const std::string& CommandLineInputs::workingDirectory() const noexcept
{
	if (m_workingDirectory.empty())
	{
		m_workingDirectory = Commands::getWorkingDirectory();
		Path::sanitize(m_workingDirectory, true);
	}
	return m_workingDirectory;
}

/*****************************************************************************/
const std::string& CommandLineInputs::homeDirectory() const noexcept
{
	if (m_homeDirectory.empty())
	{
		m_homeDirectory = Environment::getUserDirectory();
		Path::sanitize(m_homeDirectory, true);
	}
	return m_homeDirectory;
}

/*****************************************************************************/
const std::string& CommandLineInputs::globalSettingsFile() const noexcept
{
	return kGlobalSettingsFile;
}

/*****************************************************************************/
const std::string& CommandLineInputs::inputFile() const noexcept
{
	return m_inputFile;
}
void CommandLineInputs::setInputFile(std::string&& inValue) noexcept
{
	if (inValue.empty())
		return;

	m_inputFile = std::move(inValue);

	Path::sanitize(m_inputFile);
	// clearWorkingDirectory(m_inputFile);
}

/*****************************************************************************/
const std::string& CommandLineInputs::settingsFile() const noexcept
{
	return m_settingsFile;
}
void CommandLineInputs::setSettingsFile(std::string&& inValue) noexcept
{
	if (inValue.empty())
		return;

	m_settingsFile = std::move(inValue);

	Path::sanitize(m_settingsFile);
	// clearWorkingDirectory(m_settingsFile);
}

std::string CommandLineInputs::getGlobalSettingsFilePath() const
{
	return fmt::format("{}/{}", homeDirectory(), kGlobalSettingsFile);
}

std::string CommandLineInputs::getGlobalDirectory() const
{
	return fmt::format("{}/.chalet", homeDirectory());
}

/*****************************************************************************/
const std::string& CommandLineInputs::rootDirectory() const noexcept
{
	return m_rootDirectory;
}

void CommandLineInputs::setRootDirectory(std::string&& inValue) noexcept
{
	if (inValue.empty())
		return;

	m_rootDirectory = std::move(inValue);
	Path::sanitize(m_rootDirectory);

	if (Commands::pathExists(m_rootDirectory))
	{
		Commands::changeWorkingDirectory(m_rootDirectory);
		m_workingDirectory = Commands::getAbsolutePath(m_rootDirectory);
	}
}

/*****************************************************************************/
const std::string& CommandLineInputs::outputDirectory() const noexcept
{
	return m_outputDirectory;
}

void CommandLineInputs::setOutputDirectory(std::string&& inValue) noexcept
{
	if (inValue.empty())
		return;

	m_outputDirectory = std::move(inValue);

	Path::sanitize(m_outputDirectory);
	// clearWorkingDirectory(m_outputDirectory);
}

/*****************************************************************************/
const std::string& CommandLineInputs::externalDirectory() const noexcept
{
	return m_externalDirectory;
}

void CommandLineInputs::setExternalDirectory(std::string&& inValue) noexcept
{
	if (inValue.empty())
		return;

	m_externalDirectory = std::move(inValue);

	Path::sanitize(m_externalDirectory);
	// clearWorkingDirectory(m_externalDirectory);
}

/*****************************************************************************/
const std::string& CommandLineInputs::distributionDirectory() const noexcept
{
	return m_distributionDirectory;
}

void CommandLineInputs::setDistributionDirectory(std::string&& inValue) noexcept
{
	if (inValue.empty())
		return;

	m_distributionDirectory = std::move(inValue);

	Path::sanitize(m_distributionDirectory);
	// clearWorkingDirectory(m_distributionDirectory);
}
/*****************************************************************************/
const std::string& CommandLineInputs::defaultInputFile() const noexcept
{
	return kDefaultInputFile;
}

/*****************************************************************************/
const std::string& CommandLineInputs::defaultSettingsFile() const noexcept
{
	return kDefaultSettingsFile;
}

/*****************************************************************************/
const std::string& CommandLineInputs::defaultEnvFile() const noexcept
{
	return kDefaultEnvFile;
}

/*****************************************************************************/
const std::string& CommandLineInputs::defaultOutputDirectory() const noexcept
{
	return kDefaultOutputDirectory;
}

/*****************************************************************************/
const std::string& CommandLineInputs::defaultExternalDirectory() const noexcept
{
	return kDefaultExternalDirectory;
}

/*****************************************************************************/
const std::string& CommandLineInputs::defaultDistributionDirectory() const noexcept
{
	return kDefaultDistributionDirectory;
}

/*****************************************************************************/
const CommandRoute& CommandLineInputs::route() const noexcept
{
	return m_route;
}

void CommandLineInputs::setRoute(const CommandRoute& inValue) noexcept
{
	m_route = inValue;
}

/*****************************************************************************/
const std::string& CommandLineInputs::buildConfiguration() const noexcept
{
	return m_buildConfiguration;
}

void CommandLineInputs::setBuildConfiguration(std::string&& inValue) noexcept
{
	if (inValue.empty())
		return;

	m_buildConfiguration = std::move(inValue);
}

/*****************************************************************************/
const std::string& CommandLineInputs::runTarget() const noexcept
{
	return m_runTarget;
}

void CommandLineInputs::setRunTarget(std::string&& inValue) const noexcept
{
	if (inValue.empty())
		return;

	m_runTarget = std::move(inValue);
}

/*****************************************************************************/
const std::optional<StringList>& CommandLineInputs::runArguments() const noexcept
{
	return m_runArguments;
}

void CommandLineInputs::setRunArguments(StringList&& inValue) const noexcept
{
	if (inValue.empty())
		return;

	m_runArguments = std::move(inValue);
}

void CommandLineInputs::setRunArguments(const StringList& inValue) const noexcept
{
	if (inValue.empty())
		return;

	m_runArguments = inValue;
}

void CommandLineInputs::setRunArguments(std::string&& inValue) const noexcept
{
	if (inValue.empty())
		return;

	if (inValue.front() == '\'' && inValue.back() == '\'')
		inValue = inValue.substr(1, inValue.size() - 2);

	// TODO: skip '\ '
	m_runArguments = String::split(inValue);
}

/*****************************************************************************/
const std::string& CommandLineInputs::appPath() const noexcept
{
	return m_appPath;
}

void CommandLineInputs::setAppPath(const std::string& inValue) noexcept
{
	if (inValue.empty())
		return;

	m_appPath = inValue;
}

/*****************************************************************************/
ExportKind CommandLineInputs::exportKind() const noexcept
{
	return m_exportKind;
}

const std::string& CommandLineInputs::exportKindRaw() const noexcept
{
	return m_exportKindRaw;
}

void CommandLineInputs::setExportKind(std::string&& inValue) noexcept
{
	if (inValue.empty())
		return;

	m_exportKindRaw = std::move(inValue);

	m_exportKind = getExportKindFromString(m_exportKindRaw);
}

/*****************************************************************************/
const ToolchainPreference& CommandLineInputs::toolchainPreference() const noexcept
{
	return m_toolchainPreference;
}

void CommandLineInputs::setToolchainPreference(std::string&& inValue) const noexcept
{
	if (inValue.empty())
		return;

	m_toolchainPreferenceName = std::move(inValue);

	m_toolchainPreference = getToolchainPreferenceFromString(m_toolchainPreferenceName);
}

void CommandLineInputs::setToolchainPreferenceType(const ToolchainType inValue) const noexcept
{
	m_toolchainPreference.setType(inValue);
}

/*****************************************************************************/
const std::string& CommandLineInputs::toolchainPreferenceName() const noexcept
{
	return m_toolchainPreferenceName;
}

void CommandLineInputs::setToolchainPreferenceName(std::string&& inValue) const noexcept
{
	if (inValue.empty())
		return;

	m_toolchainPreferenceName = std::move(inValue);
}

/*****************************************************************************/
const std::string& CommandLineInputs::buildStrategyPreference() const noexcept
{
	return m_buildStrategyPreference;
}

void CommandLineInputs::setBuildStrategyPreference(std::string&& inValue)
{
	m_buildStrategyPreference = std::move(inValue);
}

/*****************************************************************************/
const std::string& CommandLineInputs::buildPathStylePreference() const noexcept
{
	return m_buildPathStylePreference;
}

void CommandLineInputs::setBuildPathStylePreference(std::string&& inValue)
{
	m_buildPathStylePreference = std::move(inValue);
}

/*****************************************************************************/
VisualStudioVersion CommandLineInputs::visualStudioVersion() const noexcept
{
	return m_visualStudioVersion;
}

bool CommandLineInputs::isToolchainPreset() const noexcept
{
	return m_isToolchainPreset;
}

bool CommandLineInputs::isToolchainMultiArchPreset() const noexcept
{
	return m_isToolchainMultiArchPreset;
}

/*****************************************************************************/
const std::string& CommandLineInputs::initPath() const noexcept
{
	return m_initPath;
}

void CommandLineInputs::setInitPath(std::string&& inValue) noexcept
{
	if (inValue.empty())
		return;

	m_initPath = std::move(inValue);
}

/*****************************************************************************/
InitTemplateType CommandLineInputs::initTemplate() const noexcept
{
	return m_initTemplate;
}

void CommandLineInputs::setInitTemplate(std::string&& inValue) noexcept
{
	if (inValue.empty())
		return;

	m_initTemplate = getInitTemplateFromString(inValue);
}

/*****************************************************************************/
const std::string& CommandLineInputs::envFile() const noexcept
{
	return m_envFile;
}
void CommandLineInputs::setEnvFile(std::string&& inValue) noexcept
{
	if (inValue.empty())
		return;

	m_envFile = std::move(inValue);

	Path::sanitize(m_envFile);
	// clearWorkingDirectory(m_envFile);
}

/*****************************************************************************/
std::string CommandLineInputs::platformEnv() const noexcept
{
	const auto& platform = Platform::platform();
	return fmt::format("{}.{}", kDefaultEnvFile, platform);
}

/*****************************************************************************/
void CommandLineInputs::resolveEnvFile()
{
	auto searchDotEnv = [this](const std::string& inRelativeEnv, const std::string& inEnv) {
		if (String::endsWith(kDefaultEnvFile, inRelativeEnv))
		{
			auto toSearch = String::getPathFolder(inRelativeEnv);
			if (!toSearch.empty())
			{
				toSearch = fmt::format("{}/{}", toSearch, inEnv);
				if (Commands::pathExists(toSearch))
					return toSearch;
			}
		}
		else
		{
			if (Commands::pathExists(inRelativeEnv))
				return inRelativeEnv;
		}

		if (Commands::pathExists(inEnv))
			return inEnv;

		return std::string();
	};

	std::string tmp = searchDotEnv(m_envFile, platformEnv());
	if (tmp.empty())
	{
		tmp = searchDotEnv(m_envFile, kDefaultEnvFile);
	}

	if (tmp.empty())
	{
		if (Commands::pathExists(m_envFile))
			tmp = m_envFile;
	}

	if (!tmp.empty())
	{
		setEnvFile(std::move(tmp));
	}
}

/*****************************************************************************/
const std::string& CommandLineInputs::architectureRaw() const noexcept
{
	return m_architectureRaw;
}
void CommandLineInputs::setArchitectureRaw(std::string&& inValue) const noexcept
{
	// https://gcc.gnu.org/onlinedocs/gcc/x86-Options.html
	// Either parsed later (if MSVC) or passed directly to GNU compiler
	if (std::all_of(inValue.begin(), inValue.end(), [](char c) {
			return ::isalpha(c)
				|| ::isdigit(c)
				|| c == '-'
				|| c == ','
				|| c == '.'
#if defined(CHALET_WIN32)
				|| c == '='
#endif
				|| c == '_';
		}))
	{
		m_architectureRaw = std::move(inValue);
	}
	else
	{
		m_architectureRaw = std::string{ "auto" };
	}

	if (String::contains(',', m_architectureRaw))
	{
		auto firstComma = m_architectureRaw.find(',');
		auto arch = m_architectureRaw.substr(0, firstComma);
		auto options = String::split(m_architectureRaw.substr(firstComma + 1), ',');
		setTargetArchitecture(arch);
		// setArchOptions(std::move(options));
		UNUSED(options);
	}
	else
	{
		setTargetArchitecture(m_architectureRaw);
	}
}

/*****************************************************************************/
const std::string& CommandLineInputs::hostArchitecture() const noexcept
{
	return m_hostArchitecture;
}
const std::string& CommandLineInputs::targetArchitecture() const noexcept
{
	return m_targetArchitecture;
}
std::string CommandLineInputs::getResolvedTargetArchitecture() const noexcept
{
	if (m_targetArchitecture.empty())
		return m_hostArchitecture;

	return m_targetArchitecture;
}

void CommandLineInputs::setTargetArchitecture(const std::string& inValue) const noexcept
{
	if (inValue.empty())
		return;

	if (String::equals(kArchPresetAuto, inValue))
	{
		m_targetArchitecture.clear();
	}
	else
	{
#if defined(CHALET_MACOS)
		if (String::equals(StringList{ "universal", "universal2" }, inValue))
		{
			m_universalArches = { "x86_64", "arm64" };
		}
		else if (String::equals("universal1", inValue))
		{
			m_universalArches = { "x86_64", "i386" };
		}
#endif

		// This will convert the input into a GNU-compatible arch
		m_targetArchitecture = Arch::toGnuArch(inValue);
	}
}

/*****************************************************************************/
const StringList& CommandLineInputs::universalArches() const noexcept
{
	return m_universalArches;
}

/*****************************************************************************/
const StringList& CommandLineInputs::archOptions() const noexcept
{
	return m_archOptions;
}

void CommandLineInputs::setArchOptions(StringList&& inList) const noexcept
{
	m_archOptions = std::move(inList);
}

std::string CommandLineInputs::getArchWithOptionsAsString(const std::string& inArchBase) const
{
	std::string ret = inArchBase;
	if (!m_archOptions.empty())
	{
		auto options = String::join(m_archOptions, '_');
		String::replaceAll(options, ',', '_');
		String::replaceAll(options, '-', "");
#if defined(CHALET_WIN32)
		String::replaceAll(options, '=', '_');
#endif

		ret += fmt::format("_{}", options);
	}

	return ret;
}

/*****************************************************************************/
const StringList& CommandLineInputs::commandList() const noexcept
{
	return m_commandList;
}
void CommandLineInputs::setCommandList(StringList&& inList) noexcept
{
	m_commandList = std::move(inList);
}

/*****************************************************************************/
const StringList& CommandLineInputs::queryData() const noexcept
{
	return m_queryData;
}
void CommandLineInputs::setQueryData(StringList&& inList) noexcept
{
	m_queryData = std::move(inList);
}

/*****************************************************************************/
bool CommandLineInputs::saveSchemaToFile() const noexcept
{
	return m_saveSchemaToFile;
}

void CommandLineInputs::setSaveSchemaToFile(const bool inValue) noexcept
{
	m_saveSchemaToFile = inValue;
}

/*****************************************************************************/
QueryOption CommandLineInputs::queryOption() const noexcept
{
	return m_queryOption;
}
void CommandLineInputs::setQueryOption(std::string&& inValue) noexcept
{
	m_queryOption = getQueryOptionFromString(inValue);
}

/*****************************************************************************/
SettingsType CommandLineInputs::settingsType() const noexcept
{
	return m_settingsType;
}

void CommandLineInputs::setSettingsType(const SettingsType inValue) noexcept
{
	m_settingsType = inValue;
}

/*****************************************************************************/
const std::string& CommandLineInputs::settingsKey() const noexcept
{
	return m_settingsKey;
}

void CommandLineInputs::setSettingsKey(std::string&& inValue) noexcept
{
	m_settingsKey = std::move(inValue);
}

/*****************************************************************************/
const std::string& CommandLineInputs::settingsValue() const noexcept
{
	return m_settingsValue;
}

void CommandLineInputs::setSettingsValue(std::string&& inValue) noexcept
{
	m_settingsValue = std::move(inValue);
}

/*****************************************************************************/
void CommandLineInputs::clearWorkingDirectory(std::string& outValue) const
{
	auto cwd = workingDirectory() + '/';

	String::replaceAll(outValue, cwd, "");

#if defined(CHALET_WIN32)
	if (::isalpha(cwd.front()) > 0)
	{
		cwd[0] = static_cast<char>(::tolower(static_cast<uchar>(cwd.front())));
	}

	String::replaceAll(outValue, cwd, "");
#endif
}

/*****************************************************************************/
const std::optional<uint>& CommandLineInputs::maxJobs() const noexcept
{
	return m_maxJobs;
}

void CommandLineInputs::setMaxJobs(const uint inValue) noexcept
{
	m_maxJobs = std::max(inValue, 1U);
}

/*****************************************************************************/
const std::optional<bool>& CommandLineInputs::dumpAssembly() const noexcept
{
	return m_dumpAssembly;
}

void CommandLineInputs::setDumpAssembly(const bool inValue) noexcept
{
	m_dumpAssembly = inValue;
}

/*****************************************************************************/
const std::optional<bool>& CommandLineInputs::showCommands() const noexcept
{
	return m_showCommands;
}

void CommandLineInputs::setShowCommands(const bool inValue) noexcept
{
	m_showCommands = inValue;
}

/*****************************************************************************/
const std::optional<bool>& CommandLineInputs::benchmark() const noexcept
{
	return m_benchmark;
}

void CommandLineInputs::setBenchmark(const bool inValue) noexcept
{
	m_benchmark = inValue;
}

/*****************************************************************************/
const std::optional<bool>& CommandLineInputs::launchProfiler() const noexcept
{
	return m_launchProfiler;
}
void CommandLineInputs::setLaunchProfiler(const bool inValue) noexcept
{
	m_launchProfiler = inValue;
}

/*****************************************************************************/
const std::optional<bool>& CommandLineInputs::keepGoing() const noexcept
{
	return m_keepGoing;
}
void CommandLineInputs::setKeepGoing(const bool inValue) noexcept
{
	m_keepGoing = inValue;
}

/*****************************************************************************/
const std::optional<bool>& CommandLineInputs::generateCompileCommands() const noexcept
{
	return m_generateCompileCommands;
}

void CommandLineInputs::setGenerateCompileCommands(const bool inValue) noexcept
{
	m_generateCompileCommands = inValue;
}

/*****************************************************************************/
bool CommandLineInputs::saveUserToolchainGlobally() const noexcept
{
	return m_saveUserToolchainGlobally;
}
void CommandLineInputs::setSaveUserToolchainGlobally(const bool inValue) noexcept
{
	m_saveUserToolchainGlobally = inValue;
}

/*****************************************************************************/
StringList CommandLineInputs::getToolchainPresets() const
{
	StringList ret;

#if defined(CHALET_WIN32)
	auto visualStudioPresets = getVisualStudioPresets();
	for (auto it = visualStudioPresets.rbegin(); it != visualStudioPresets.rend(); ++it)
	{
		auto& [name, type] = *it;
		if (type == VisualStudioVersion::VisualStudio2015)
			break;

		ret.emplace_back(name);
	}
	auto visualStudioLLVMPresets = getVisualStudioLLVMPresets();
	for (auto& [name, _] : visualStudioLLVMPresets)
	{
		ret.emplace_back(name);
	}

	ret.emplace_back(kToolchainPresetLLVM);
	ret.emplace_back(kToolchainPresetGCC);
#elif defined(CHALET_MACOS)
	ret.emplace_back(kToolchainPresetAppleLLVM);
	ret.emplace_back(kToolchainPresetLLVM);
	ret.emplace_back(kToolchainPresetGCC);
#else
	ret.emplace_back(kToolchainPresetGCC);
	ret.emplace_back(kToolchainPresetLLVM);
#endif

#if CHALET_EXPERIMENTAL_ENABLE_INTEL_ICX
	#if defined(CHALET_WIN32)
	auto intelClangPresets = getIntelClangVSPresets();
	for (auto it = intelClangPresets.rbegin(); it != intelClangPresets.rend(); ++it)
	{
		auto& [name, type] = *it;
		ret.emplace_back(name);
	}
	#else
	ret.emplace_back(kToolchainPresetICX);
	#endif
#endif

#if CHALET_EXPERIMENTAL_ENABLE_INTEL_ICC
	#if defined(CHALET_WIN32)
	auto intelClassicPresets = getIntelClassicVSPresets();
	for (auto it = intelClassicPresets.rbegin(); it != intelClassicPresets.rend(); ++it)
	{
		auto& [name, type] = *it;
		ret.emplace_back(name);
	}
	#else
	ret.emplace_back(kToolchainPresetICC);
	#endif
#endif

	return ret;
}

/*****************************************************************************/
StringList CommandLineInputs::getExportKindPresets() const
{
	StringList ret;

	auto exportTemplates = getExportKinds();
	for (auto& [name, _] : exportTemplates)
	{
		ret.emplace_back(name);
	}

	return ret;
}

/*****************************************************************************/
StringList CommandLineInputs::getProjectInitializationPresets() const
{
	StringList ret;

	auto initTemplates = getInitTemplates();
	for (auto& [name, _] : initTemplates)
	{
		ret.emplace_back(name);
	}

	return ret;
}

/*****************************************************************************/
StringList CommandLineInputs::getCliQueryOptions() const
{
	StringList ret;

	auto queryOptions = getQueryOptions();
	for (auto& [name, _] : queryOptions)
	{
		ret.emplace_back(name);
	}

	return ret;
}

/*****************************************************************************/
ToolchainPreference CommandLineInputs::getToolchainPreferenceFromString(const std::string& inValue) const
{
	ToolchainPreference ret;
	ret.buildPathStyle = BuildPathStyle::TargetTriple;
	ret.strategy = StrategyType::Ninja;

	m_isToolchainPreset = false;

	bool hasGccPrefix = String::startsWith("gcc-", inValue);
	bool hasGccSuffix = String::endsWith("-gcc", inValue);
	bool hasGccPrefixAndSuffix = String::contains("-gcc-", inValue);
	bool isGcc = String::equals(kToolchainPresetGCC, inValue);

	bool hasLlvmPrefix = String::startsWith("llvm-", inValue);

#if defined(CHALET_WIN32)
	m_visualStudioVersion = VisualStudioVersion::None;

	auto visualStudioPresets = getVisualStudioPresets();
	auto visualStudioLLVMPresets = getVisualStudioLLVMPresets();
	#if CHALET_EXPERIMENTAL_ENABLE_INTEL_ICC
	auto intelClassicPresets = getIntelClassicVSPresets();
	#endif
	#if CHALET_EXPERIMENTAL_ENABLE_INTEL_ICX
	auto intelClangPresets = getIntelClangVSPresets();
	#endif

	if (visualStudioPresets.find(inValue) != visualStudioPresets.end())
	{
		m_isToolchainPreset = true;
		m_isToolchainMultiArchPreset = true;
		m_visualStudioVersion = getVisualStudioVersionFromPresetString(inValue);

		m_toolchainPreferenceName = inValue;

		ret.type = ToolchainType::VisualStudio;
		ret.buildPathStyle = BuildPathStyle::TargetTriple;
		ret.cpp = "cl";
		ret.cc = "cl";
		ret.rc = "rc";
		ret.linker = "link";
		ret.archiver = "lib";
		ret.profiler = "vsinstr";
		ret.disassembler = "dumpbin";
	}
	else
#endif
#if defined(CHALET_MACOS)
		bool isAppleClang = String::equals(kToolchainPresetAppleLLVM, inValue);
	if (isAppleClang || String::equals(kToolchainPresetLLVM, inValue) || hasLlvmPrefix)
#else
	if (String::equals(kToolchainPresetLLVM, inValue) || hasLlvmPrefix)
#endif
	{
		m_isToolchainPreset = true;

#if defined(CHALET_WIN32)
		bool isVisualStudioLLVM = visualStudioLLVMPresets.find(inValue) != visualStudioLLVMPresets.end();
#endif

		std::string suffix;
		if (hasLlvmPrefix)
		{
#if defined(CHALET_WIN32)
			if (isVisualStudioLLVM)
			{
				m_visualStudioVersion = getVisualStudioVersionFromPresetString(inValue);
			}
			else
#endif
			{
				suffix = inValue.substr(inValue.find_first_of('-'));
			}
		}

		m_toolchainPreferenceName = inValue;

		ret.disassembler = fmt::format("objdump{}", suffix);

#if defined(CHALET_MACOS)
		ret.type = isAppleClang ? ToolchainType::AppleLLVM : ToolchainType::LLVM;
#elif defined(CHALET_WIN32)
		ret.type = isVisualStudioLLVM ? ToolchainType::VisualStudioLLVM : ToolchainType::LLVM;
#else
		ret.type = ToolchainType::LLVM;
#endif
		ret.cpp = fmt::format("clang++{}", suffix);
		ret.cc = fmt::format("clang{}", suffix);
#if defined(CHALET_LINUX)
		ret.rc = fmt::format("llvm-windres{}", suffix);
#else
		ret.rc = fmt::format("llvm-rc{}", suffix);
#endif
		ret.linker = "lld";
		ret.archiver = "ar";
#if defined(CHALET_WIN32)
		ret.profiler = isVisualStudioLLVM ? "vsinstr" : "gprof";
#else
		ret.profiler = "gprof";
#endif
#if defined(CHALET_WIN32)
		ret.disassembler = "dumpbin";
#elif defined(CHALET_MACOS)
		ret.disassembler = "otool";
#else
		ret.disassembler = "objdump";
#endif
	}
	else if (isGcc || hasGccPrefix || hasGccSuffix || hasGccPrefixAndSuffix)
	{
		m_isToolchainPreset = true;
		if (isGcc)
			m_isToolchainMultiArchPreset = true;

		m_toolchainPreferenceName = inValue;

#if defined(CHALET_WIN32)
		ret.type = ToolchainType::MingwGNU;
#endif

		if (hasGccPrefixAndSuffix)
		{
			ret.cpp = inValue;
			ret.cc = inValue;
			ret.rc = inValue;
			ret.archiver = inValue;
			ret.linker = inValue;
			ret.disassembler = inValue;
			ret.profiler = inValue;
			String::replaceAll(ret.cpp, "-gcc-", "-g++-");
			String::replaceAll(ret.rc, "-gcc-", "-windres-");
			String::replaceAll(ret.archiver, "-gcc-", "-gcc-ar-");
			String::replaceAll(ret.linker, "-gcc-", "-ld-");
			String::replaceAll(ret.disassembler, "-gcc-", "-objdump-");
			String::replaceAll(ret.profiler, "-gcc-", "-gprof-");
		}
		else
		{
			std::string suffix;
			if (hasGccPrefix)
				suffix = inValue.substr(inValue.find_first_of('-'));

			std::string prefix;
			if (hasGccSuffix)
				prefix = inValue.substr(0, inValue.find_last_of('-') + 1);

			if (isGcc)
			{
				if (!m_targetArchitecture.empty() && m_targetArchitecture != m_hostArchitecture && ret.type != ToolchainType::MingwGNU)
				{
					m_targetArchitecture = getValidGccArchTripleFromArch(m_targetArchitecture);
					prefix = m_targetArchitecture + '-';
				}
			}

			ret.cpp = fmt::format("{}g++{}", prefix, suffix);
			ret.cc = fmt::format("{}gcc{}", prefix, suffix);
			ret.rc = fmt::format("{}windres{}", prefix, suffix);
			ret.archiver = fmt::format("{}gcc-ar{}", prefix, suffix); // gcc- will get stripped out later when it's searched
			ret.linker = fmt::format("{}ld{}", prefix, suffix);
			ret.disassembler = fmt::format("{}objdump{}", prefix, suffix);
			ret.profiler = fmt::format("{}gprof{}", prefix, suffix);

			if (!m_isToolchainMultiArchPreset)
			{
				m_toolchainPreferenceName = ret.cc;
			}
		}

#if !defined(CHALET_WIN32)
		if (String::contains("mingw", m_toolchainPreferenceName))
			ret.type = ToolchainType::MingwGNU;
		else
			ret.type = ToolchainType::GNU;
#endif
	}
#if CHALET_EXPERIMENTAL_ENABLE_INTEL_ICX
	#if defined(CHALET_WIN32)
	else if (intelClangPresets.find(inValue) != intelClangPresets.end())
	#else
	else if (String::equals(kToolchainPresetICX, inValue))
	#endif
	{
		m_isToolchainPreset = true;
		m_isToolchainMultiArchPreset = true;
		m_toolchainPreferenceName = inValue;
	#if defined(CHALET_WIN32)
		m_visualStudioVersion = getVisualStudioVersionFromPresetString(inValue);
	#endif

		ret.type = ToolchainType::IntelLLVM;
		ret.buildPathStyle = BuildPathStyle::ToolchainName;
		ret.cpp = "clang++";
		ret.cc = "clang";
		ret.rc = "rc";
		ret.linker = "lld";
		ret.archiver = "llvm-ar";
		ret.profiler = "";
		ret.disassembler = "dumpbin";
	}
#endif
#if CHALET_EXPERIMENTAL_ENABLE_INTEL_ICC
	#if defined(CHALET_WIN32)
	else if (intelClassicPresets.find(inValue) != intelClassicPresets.end())
	#else
	else if (String::equals(kToolchainPresetICC, inValue))
	#endif
	{
		m_isToolchainPreset = true;
		m_toolchainPreferenceName = inValue;
	#if defined(CHALET_WIN32)
		m_visualStudioVersion = getVisualStudioVersionFromPresetString(inValue);
	#endif

		ret.type = ToolchainType::IntelClassic;
		ret.buildPathStyle = BuildPathStyle::ToolchainName;
		ret.rc = "rc";
	#if defined(CHALET_WIN32)
		ret.cpp = "icl";
		ret.cc = "icl";
		ret.linker = "xilink";
		ret.archiver = "xilib";
		ret.profiler = "";
		ret.disassembler = "dumpbin";
	#else
		ret.cpp = "icpc";
		ret.cc = "icc";
		ret.linker = "xild";
		ret.archiver = "xiar";
		ret.profiler = "gprof";
		ret.disassembler = "objdump";
	#endif
	}
#endif
	else
	{
		ret.type = ToolchainType::Unknown;
	}

	return ret;
}

/*****************************************************************************/
ExportKind CommandLineInputs::getExportKindFromString(const std::string& inValue) const
{
	auto exportKinds = getExportKinds();
	if (exportKinds.find(inValue) != exportKinds.end())
	{
		return exportKinds.at(inValue);
	}

	return ExportKind::None;
}

/*****************************************************************************/
QueryOption CommandLineInputs::getQueryOptionFromString(const std::string& inValue) const
{
	auto queryOptions = getQueryOptions();
	if (queryOptions.find(inValue) != queryOptions.end())
	{
		return queryOptions.at(inValue);
	}

	return QueryOption::None;
}

/*****************************************************************************/
VisualStudioVersion CommandLineInputs::getVisualStudioVersionFromPresetString(const std::string& inValue) const
{
#if defined(CHALET_WIN32)
	auto presets = getVisualStudioPresets();
	if (presets.find(inValue) != presets.end())
		return presets.at(inValue);

	presets = getVisualStudioLLVMPresets();
	if (presets.find(inValue) != presets.end())
		return presets.at(inValue);

	#if CHALET_EXPERIMENTAL_ENABLE_INTEL_ICC
	presets = getIntelClassicVSPresets();
	if (presets.find(inValue) != presets.end())
		return presets.at(inValue);
	#endif
	#if CHALET_EXPERIMENTAL_ENABLE_INTEL_ICX
	presets = getIntelClangVSPresets();
	if (presets.find(inValue) != presets.end())
		return presets.at(inValue);
	#endif
#else
	UNUSED(inValue);
#endif

	return VisualStudioVersion::Stable;
}

/*****************************************************************************/
InitTemplateType CommandLineInputs::getInitTemplateFromString(const std::string& inValue) const
{
	auto initTemplates = getInitTemplates();
	if (initTemplates.find(inValue) != initTemplates.end())
	{
		return initTemplates.at(inValue);
	}

	return InitTemplateType::None;
}

/*****************************************************************************/
std::string CommandLineInputs::getValidGccArchTripleFromArch(const std::string& inArch) const
{
#if defined(CHALET_LINUX)
	auto firstDash = inArch.find_first_of('-');
	if (firstDash == std::string::npos)
	{
		auto gcc = Commands::which("gcc");
		if (!gcc.empty())
		{
			auto cachedArch = Commands::subprocessOutput({ gcc, "-dumpmachine" });
			firstDash = cachedArch.find_first_of('-');

			bool valid = !cachedArch.empty() && firstDash != std::string::npos;
			if (valid)
			{
				auto suffix = cachedArch.substr(firstDash);

				auto arch = Arch::from(inArch);
				std::string targetArch = arch.str;
				if (arch.val == Arch::Cpu::ARMHF)
				{
					suffix += "eabihf";
					targetArch = "arm";
				}
				else if (arch.val == Arch::Cpu::ARM)
				{
					suffix += "eabi";
					targetArch = "arm";
				}
				else if (arch.val == Arch::Cpu::ARM64)
				{
					targetArch = "aarch64";
				}

				cachedArch = fmt::format("{}{}", targetArch, suffix);

				auto searchPathA = fmt::format("/usr/lib/gcc/{}", cachedArch);
				auto searchPathB = fmt::format("/usr/lib/gcc-cross/{}", cachedArch);

				bool found = Commands::pathExists(searchPathA) || Commands::pathExists(searchPathB);
				if (!found && String::startsWith("-pc-linux-gnu", suffix))
				{
					suffix = suffix.substr(3);
					cachedArch = fmt::format("{}{}", targetArch, suffix);

					searchPathA = fmt::format("/usr/lib/gcc/{}", cachedArch);
					searchPathB = fmt::format("/usr/lib/gcc-cross/{}", cachedArch);

					found = Commands::pathExists(searchPathA) || Commands::pathExists(searchPathB);
				}

				if (found)
				{
					return cachedArch;
				}
			}
		}
	}
#endif

	m_isToolchainMultiArchPreset = false;

	return inArch;
}
}<|MERGE_RESOLUTION|>--- conflicted
+++ resolved
@@ -29,14 +29,9 @@
 {
 	return {
 		{ "vscode", ExportKind::VisualStudioCodeJSON },
-<<<<<<< HEAD
-		{ "vs-json", ExportKind::VisualStudioJSON },
-		{ "vs-solution", ExportKind::VisualStudioSolution },
-		{ "xcode", ExportKind::Xcode },
-=======
 		{ "vsjson", ExportKind::VisualStudioJSON },
 		{ "vssolution", ExportKind::VisualStudioSolution },
->>>>>>> 38fffd4d
+		{ "xcode", ExportKind::Xcode },
 		{ "codeblocks", ExportKind::CodeBlocks },
 	};
 }
